--- conflicted
+++ resolved
@@ -53,11 +53,7 @@
 
       - name: Create release info file
         run: |
-<<<<<<< HEAD
-          PACKAGE_NAME=$(jq -r .name package.json)
-=======
           PACKAGE_NAME=$(node -p "require('./package.json').name")
->>>>>>> fc8ca0d4
           cat > release-info.json << EOF
           {
             "packageName": "$PACKAGE_NAME",
@@ -74,15 +70,12 @@
           }
           EOF
 
-<<<<<<< HEAD
       - name: Configure Git with elevated token
         run: |
           git remote set-url origin https://x-access-token:${{ steps.access-token.outputs.token }}@github.com/${{ github.repository }}.git
           git config --global user.name "github-actions[bot]"
           git config --global user.email "41898282+github-actions[bot]@users.noreply.github.com"
 
-=======
->>>>>>> fc8ca0d4
       - name: Run semantic release
         env:
           GITHUB_TOKEN: ${{ steps.access-token.outputs.token }}
